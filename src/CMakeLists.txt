find_package(Boost REQUIRED system filesystem)

rock_library(templ
    SOURCES 
<<<<<<< HEAD
        Mission.cpp
        MissionPlanner.cpp
        Role.cpp
        Symbol.cpp
        io/MissionReader.cpp
        problems/Scheduling.cpp
        solvers/Constraint.cpp
        solvers/ConstraintNetwork.cpp
        solvers/Variable.cpp
        solvers/csp/ModelDistribution.cpp
        solvers/csp/RoleDistribution.cpp
        solvers/csp/RoleTimeline.cpp
=======
	#Mission.cpp
        #MissionPlanner.cpp
        ObjectVariable.cpp
        #solvers/csp/ModelDistribution.cpp
>>>>>>> 054bfc0e
        solvers/temporal/Bounds.cpp
        solvers/temporal/Chronicle.cpp
        solvers/temporal/Event.cpp
        solvers/temporal/Interval.cpp
	solvers/temporal/IntervalConstraint.cpp
        solvers/temporal/PersistenceCondition.cpp
        solvers/temporal/QualitativeTemporalConstraintNetwork.cpp
        solvers/temporal/SimpleTemporalNetwork.cpp
        solvers/temporal/TemporalAssertion.cpp
        solvers/temporal/TemporalConstraintNetwork.cpp
        solvers/temporal/Timeline.cpp
<<<<<<< HEAD
        solvers/temporal/point_algebra/QualitativeTimePoint.cpp
        solvers/temporal/point_algebra/QualitativeTimePointConstraint.cpp
        solvers/temporal/point_algebra/TimePoint.cpp
        solvers/temporal/point_algebra/TimePointComparator.cpp
        symbols/Constant.cpp
        symbols/ObjectVariable.cpp
        symbols/StateVariable.cpp
        symbols/Value.cpp
        utils/CartographicMapping.cpp
    HEADERS 
        Mission.hpp
        MissionPlanner.hpp
        Role.hpp
        Symbol.hpp
        Timepoint.hpp
        Variable.hpp
        io/MissionReader.hpp
        problems/Scheduling.hpp
        solvers/Constraint.hpp
        solvers/ConstraintNetwork.hpp
        solvers/Variable.hpp
        solvers/csp/ModelDistribution.hpp
        solvers/csp/RoleDistribution.hpp
        solvers/csp/RoleTimeline.hpp
=======
        solvers/temporal/LoosePathConsistency.cpp
        solvers/ConstraintNetwork.cpp
        solvers/Constraint.cpp
        solvers/Variable.cpp
        PlannerElement.cpp
        Value.cpp
    HEADERS 
        Constant.hpp
        #Mission.hpp
        #MissionPlanner.hpp
        ObjectVariable.hpp
        PlannerElement.hpp
        #solvers/csp/ModelDistribution.hpp
>>>>>>> 054bfc0e
        solvers/temporal/Bounds.hpp
        solvers/temporal/Chronicle.hpp
        solvers/temporal/Event.hpp
        solvers/temporal/Interval.hpp
<<<<<<< HEAD
=======
	solvers/temporal/IntervalConstraint.hpp
        solvers/temporal/point_algebra/ExactTimePoint.hpp
        solvers/temporal/point_algebra/QualitativeTimePoint.hpp
        solvers/temporal/point_algebra/QualitativeTimePointConstraint.hpp
        solvers/temporal/point_algebra/TimePoint.hpp
        solvers/temporal/point_algebra/TimePointComparator.hpp
>>>>>>> 054bfc0e
        solvers/temporal/PersistenceCondition.hpp
        solvers/temporal/QualitativeTemporalConstraintNetwork.hpp
        solvers/temporal/SimpleTemporalNetwork.hpp
        solvers/temporal/TemporalAssertion.hpp
        solvers/temporal/TemporalConstraintNetwork.hpp
        solvers/temporal/Timeline.hpp
<<<<<<< HEAD
        solvers/temporal/point_algebra/ExactTimePoint.hpp
        solvers/temporal/point_algebra/QualitativeTimePoint.hpp
        solvers/temporal/point_algebra/QualitativeTimePointConstraint.hpp
        solvers/temporal/point_algebra/TimePoint.hpp
        solvers/temporal/point_algebra/TimePointComparator.hpp
        symbols/Constant.hpp
        symbols/ObjectVariable.hpp
        symbols/StateVariable.hpp
        symbols/Value.hpp
        symbols/constants/Location.hpp
        symbols/object_variables/LocationCardinality.hpp
        symbols/values/Int.hpp
        utils/CartographicMapping.hpp
    LIBS gecodesearch
        gecodesupport
        gecodeset
        gecodekernel
        gecodeminimodel
        gecodeint
        gecodefloat
        gecodegist
        ${Boost_LIBRARIES}
        proj
    DEPS_PKGCONFIG graph_analysis numeric organization_model
        libxml-2.0 base-types
=======
        solvers/temporal/LoosePathConsistency.hpp
        solvers/ConstraintNetwork.hpp
        solvers/Variable.hpp
        solvers/Constraint.hpp
        StateVariable.hpp
        Value.hpp
    LIBS #gecodesearch
        #gecodesupport
        #gecodeset
        #gecodekernel
        #gecodeminimodel
        #gecodeint
        #gecodefloat
        #gecodegist
        ${Boost_LIBRARIES}
    DEPS_PKGCONFIG graph_analysis numeric
>>>>>>> 054bfc0e
)

rock_executable(templ_bin Main.cpp
    DEPS templ)

rock_executable(templ-mission_reader
    utils/MissionReaderMain.cpp
    DEPS templ
)

rock_executable(templ-mission_planner
    utils/MissionPlannerMain.cpp
    DEPS templ
)
<|MERGE_RESOLUTION|>--- conflicted
+++ resolved
@@ -2,7 +2,6 @@
 
 rock_library(templ
     SOURCES 
-<<<<<<< HEAD
         Mission.cpp
         MissionPlanner.cpp
         Role.cpp
@@ -15,24 +14,18 @@
         solvers/csp/ModelDistribution.cpp
         solvers/csp/RoleDistribution.cpp
         solvers/csp/RoleTimeline.cpp
-=======
-	#Mission.cpp
-        #MissionPlanner.cpp
-        ObjectVariable.cpp
-        #solvers/csp/ModelDistribution.cpp
->>>>>>> 054bfc0e
         solvers/temporal/Bounds.cpp
         solvers/temporal/Chronicle.cpp
         solvers/temporal/Event.cpp
         solvers/temporal/Interval.cpp
-	solvers/temporal/IntervalConstraint.cpp
+        solvers/temporal/IntervalConstraint.cpp
+        solvers/temporal/LoosePathConsistency.cpp
         solvers/temporal/PersistenceCondition.cpp
         solvers/temporal/QualitativeTemporalConstraintNetwork.cpp
         solvers/temporal/SimpleTemporalNetwork.cpp
         solvers/temporal/TemporalAssertion.cpp
         solvers/temporal/TemporalConstraintNetwork.cpp
         solvers/temporal/Timeline.cpp
-<<<<<<< HEAD
         solvers/temporal/point_algebra/QualitativeTimePoint.cpp
         solvers/temporal/point_algebra/QualitativeTimePointConstraint.cpp
         solvers/temporal/point_algebra/TimePoint.cpp
@@ -42,12 +35,19 @@
         symbols/StateVariable.cpp
         symbols/Value.cpp
         utils/CartographicMapping.cpp
-    HEADERS 
+    HEADERS
+        Constant.hpp
         Mission.hpp
         MissionPlanner.hpp
+        ObjectVariable.hpp
+        PlannerElement.cpp
+        PlannerElement.hpp
         Role.hpp
+        StateVariable.hpp
         Symbol.hpp
         Timepoint.hpp
+        Value.cpp
+        Value.hpp
         Variable.hpp
         io/MissionReader.hpp
         problems/Scheduling.hpp
@@ -57,41 +57,18 @@
         solvers/csp/ModelDistribution.hpp
         solvers/csp/RoleDistribution.hpp
         solvers/csp/RoleTimeline.hpp
-=======
-        solvers/temporal/LoosePathConsistency.cpp
-        solvers/ConstraintNetwork.cpp
-        solvers/Constraint.cpp
-        solvers/Variable.cpp
-        PlannerElement.cpp
-        Value.cpp
-    HEADERS 
-        Constant.hpp
-        #Mission.hpp
-        #MissionPlanner.hpp
-        ObjectVariable.hpp
-        PlannerElement.hpp
-        #solvers/csp/ModelDistribution.hpp
->>>>>>> 054bfc0e
         solvers/temporal/Bounds.hpp
         solvers/temporal/Chronicle.hpp
         solvers/temporal/Event.hpp
         solvers/temporal/Interval.hpp
-<<<<<<< HEAD
-=======
-	solvers/temporal/IntervalConstraint.hpp
-        solvers/temporal/point_algebra/ExactTimePoint.hpp
-        solvers/temporal/point_algebra/QualitativeTimePoint.hpp
-        solvers/temporal/point_algebra/QualitativeTimePointConstraint.hpp
-        solvers/temporal/point_algebra/TimePoint.hpp
-        solvers/temporal/point_algebra/TimePointComparator.hpp
->>>>>>> 054bfc0e
+        solvers/temporal/IntervalConstraint.hpp
+        solvers/temporal/LoosePathConsistency.hpp
         solvers/temporal/PersistenceCondition.hpp
         solvers/temporal/QualitativeTemporalConstraintNetwork.hpp
         solvers/temporal/SimpleTemporalNetwork.hpp
         solvers/temporal/TemporalAssertion.hpp
         solvers/temporal/TemporalConstraintNetwork.hpp
         solvers/temporal/Timeline.hpp
-<<<<<<< HEAD
         solvers/temporal/point_algebra/ExactTimePoint.hpp
         solvers/temporal/point_algebra/QualitativeTimePoint.hpp
         solvers/temporal/point_algebra/QualitativeTimePointConstraint.hpp
@@ -117,24 +94,6 @@
         proj
     DEPS_PKGCONFIG graph_analysis numeric organization_model
         libxml-2.0 base-types
-=======
-        solvers/temporal/LoosePathConsistency.hpp
-        solvers/ConstraintNetwork.hpp
-        solvers/Variable.hpp
-        solvers/Constraint.hpp
-        StateVariable.hpp
-        Value.hpp
-    LIBS #gecodesearch
-        #gecodesupport
-        #gecodeset
-        #gecodekernel
-        #gecodeminimodel
-        #gecodeint
-        #gecodefloat
-        #gecodegist
-        ${Boost_LIBRARIES}
-    DEPS_PKGCONFIG graph_analysis numeric
->>>>>>> 054bfc0e
 )
 
 rock_executable(templ_bin Main.cpp
